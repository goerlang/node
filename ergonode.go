--- conflicted
+++ resolved
@@ -84,10 +84,6 @@
 }
 
 // Create create new node context with specified name and cookie string
-<<<<<<< HEAD
-func Create(name string, port uint16, cookie string) (node *Node) {
-	lib.Log("Start with name '%s' and cookie '%s'", name, cookie)
-=======
 func Create(name string, cookie string, ports ...uint16) (node *Node) {
 	var listenRangeBegin uint16 = 15000
 	var listenRangeEnd uint16 = 65000
@@ -126,7 +122,6 @@
 	if port == 0 {
 		panic("Can't listen port")
 	}
->>>>>>> 590a9b48
 
 	registry := &registryChan{
 		storeChan:     make(chan regReq),
@@ -151,11 +146,7 @@
 
 	go func() {
 		for {
-<<<<<<< HEAD
-			c, err := l.Accept()
-=======
 			c, err := listener.Accept()
->>>>>>> 590a9b48
 			lib.Log("Accepted new connection from %s", c.RemoteAddr().String())
 			if err != nil {
 				lib.Log(err.Error())
